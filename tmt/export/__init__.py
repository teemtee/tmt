--- conflicted
+++ resolved
@@ -345,8 +345,6 @@
     expects: list[str] = simple_field(default_factory=list)
 
 
-<<<<<<< HEAD
-=======
 @container
 class MarkdownFileSection:
     """
@@ -358,7 +356,6 @@
     cleanup: list[str] = simple_field(default_factory=list)
 
 
->>>>>>> 22e01b3b
 def get_bz_instance() -> BugzillaInstance:
     """
     Import the bugzilla module and return BZ instance
@@ -461,20 +458,9 @@
 
     def get_heading_section(heading: str) -> Optional[str]:
         """Determine the section type for a heading."""
-<<<<<<< HEAD
         for section, patterns in tmt.base.SECTIONS_HEADINGS.items():
             for pattern in patterns:
                 if pattern.match(heading):
-=======
-        for section, allowed_values in tmt.base.SECTIONS_HEADINGS.items():
-            for value in allowed_values:
-                # FIXME: Compiled regex at runtime
-                if value.startswith('<h') and '.*' in value:
-                    pattern = re.compile(value)
-                    if pattern.match(heading):
-                        return section
-                elif heading == value:
->>>>>>> 22e01b3b
                     return section
         return None
 
@@ -485,11 +471,7 @@
         for match in HEADING_PATTERN.finditer(md_to_html)
     ]
     warnings = []
-<<<<<<< HEAD
-    test_sections: list[TestSection] = []
-=======
     file_section = MarkdownFileSection()
->>>>>>> 22e01b3b
     current_test: Optional[TestSection] = None
 
     for level, heading in headings:
@@ -499,24 +481,17 @@
         if not section_type:
             warnings.append(f'unknown html heading "{heading}" is used')
 
-<<<<<<< HEAD
-=======
         # Collect Setup/Cleanup occurrences
         if section_type == "Setup":
             file_section.setup.append(heading)
         elif section_type == "Cleanup":
             file_section.cleanup.append(heading)
 
->>>>>>> 22e01b3b
         # Start new test section on h1 heading
         if level == 1:
             current_test = TestSection(name=heading) if section_type == "Test" else None
             if current_test:
-<<<<<<< HEAD
-                test_sections.append(current_test)
-=======
                 file_section.tests.append(current_test)
->>>>>>> 22e01b3b
             continue
 
         # Inside an open test section
@@ -535,11 +510,6 @@
                 f'Heading "{heading}" from the section "{section_type}" is '
                 f'used outside of Test sections.'
             )
-<<<<<<< HEAD
-
-    # At least one test section must exist
-    if not test_sections:
-=======
 
     # Warn if more than one Setup or Cleanup
     warnings.extend(
@@ -550,16 +520,11 @@
 
     # At least one test section must exist
     if not file_section.tests:
->>>>>>> 22e01b3b
         warnings.append('"Test" section doesn\'t exist in the Markdown file')
         return warnings
 
     # # Step isn't in pair with # Expect
-<<<<<<< HEAD
-    for test in test_sections:
-=======
     for test in file_section.tests:
->>>>>>> 22e01b3b
         steps_count = len(test.steps)
         expects_count = len(test.expects)
         if steps_count != expects_count:
