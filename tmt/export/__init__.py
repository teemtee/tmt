"""
Metadata export functionality core.

Internal APIs, plugin classes and shared functionality and helpers for metadata
export of tests, plans or stories.
"""

import abc
import re
import traceback
import types
import xmlrpc.client
from typing import (
    TYPE_CHECKING,
    Any,
    Callable,
    ClassVar,
    Generic,
    Optional,
    Protocol,
    TypeVar,
    Union,
    cast,
)

import fmf
import fmf.utils
from click import echo

import tmt
import tmt.log
import tmt.utils
from tmt._compat.typing import Self
from tmt.container import container, simple_field
from tmt.plugins import PluginRegistry
from tmt.utils import Path
from tmt.utils.themes import style

if TYPE_CHECKING:
    import tmt.base

TEMPLATES_DIRECTORY = tmt.utils.resource_files('export/templates')

bugzilla: Optional[types.ModuleType] = None

# Until Bugzilla gets its own annotations and recognizable imports...
BugzillaInstance = Any


# TODO: why this exists?
log = fmf.utils.Logging('tmt').logger


# For linking bugs
BUGZILLA_XMLRPC_URL = "https://bugzilla.redhat.com/xmlrpc.cgi"
RE_BUGZILLA_URL = r'bugzilla.redhat.com/show_bug.cgi\?id=(\d+)'

# Used to extract <h1>-<h4> headings and their text from HTML
HEADING_PATTERN = re.compile(r'^(?P<title><h(?P<level>[1-4])>.+?</h\2>)$', re.MULTILINE)


# ignore[type-arg]: bound type vars cannot be generic, and it would create a loop anyway.
ExportableT = TypeVar('ExportableT', bound='Exportable')  # type: ignore[type-arg]
ExportClass = type['ExportPlugin']

_RawExportedInstance = dict[str, Any]
_RawExportedCollection = list[_RawExportedInstance]
_RawExported = Union[_RawExportedInstance, _RawExportedCollection]


# Protocols describing export methods.
class Exporter(Protocol):
    def __call__(self, collection: list[ExportableT], keys: Optional[list[str]] = None) -> str:
        pass


class Exportable(Generic[ExportableT], tmt.utils._CommonBase, abc.ABC):  # noqa: PYI059
    """
    Mixin class adding support for exportability of class instances
    """

    # Declare export plugin registry as a class variable, but do not initialize it. If initialized
    # here, the mapping would be shared by all classes, which is not a desirable attribute.
    # Instead, mapping will be created by get_export_plugin_registry() method when called for the
    # first time.
    _export_plugin_registry: ClassVar[PluginRegistry[ExportClass]]

    # Keep this method around, to correctly support Python's method resolution order.
    def __init__(self, *args: Any, **kwargs: Any) -> None:
        super().__init__(*args, **kwargs)

    # Cannot use @property as this must remain classmethod
    @classmethod
    def get_export_plugin_registry(cls) -> PluginRegistry[ExportClass]:
        """
        Return - or initialize - export plugin registry
        """

        if not hasattr(cls, '_export_plugin_registry'):
            cls._export_plugin_registry = PluginRegistry(f'export.{cls.__name__.lower()}')

        return cls._export_plugin_registry

    @classmethod
    def provides_export(cls, format: str) -> Callable[[ExportClass], ExportClass]:
        """
        A decorator for registering export format.

        Decorate an export plugin class to register a format.
        """

        def _provides_export(export_cls: ExportClass) -> ExportClass:
            cls.get_export_plugin_registry().register_plugin(
                plugin_id=format,
                plugin=export_cls,
                logger=tmt.log.Logger.get_bootstrap_logger(),
            )

            return export_cls

        return _provides_export

    @classmethod
    def _get_exporter(cls, format: str) -> Exporter:
        """
        Find an exporter for a given format.

        Exporter class must be registered first, i.e. the plugin providing
        the format must have used :py:meth:`Exportable.provides_export`
        of this class as a class decorator.

        :param format: export format to look for.
        :returns: an :py:class:`Exporter`-like class implementing the export.
        :raises GeneralError: when there is no plugin registered for the given
            format.
        """

        exporter_class = cls.get_export_plugin_registry().get_plugin(format)

        if exporter_class is None:
            raise tmt.utils.GeneralError(
                f"Export format '{format}' not supported for {cls.__name__.lower()}."
            )

        return cast(Exporter, getattr(exporter_class, f'export_{cls.__name__.lower()}_collection'))

    @abc.abstractmethod
    def _export(self, *, keys: Optional[list[str]] = None) -> _RawExportedInstance:
        """
        Export instance as "raw" dictionary.

        The return value is often used by more advanced export methods as their starting
        position.
        """

        raise NotImplementedError

    def export(self, *, format: str, keys: Optional[list[str]] = None, **kwargs: Any) -> str:
        """
        Export this instance in a given format
        """

        return self.export_collection(
            # TODO: adding cast to make mypy happy, it seems to be puzzled by the
            # use of the generic type as a base class for this class. I suppose
            # it's right, but I have no idea what's the actual problem here. In
            # any case, `self` is definitely `ExportableT`.
            collection=[cast(ExportableT, self)],
            format=format,
            keys=keys,
            **kwargs,
        )

    @classmethod
    def export_collection(
        cls,
        *,
        collection: list[Self],
        format: str,
        keys: Optional[list[str]] = None,
        **kwargs: Any,
    ) -> str:
        """
        Export collection of instances in a given format
        """

        exporter = cls._get_exporter(format)

        try:
            return exporter(collection, keys=keys, **kwargs)

        except NotImplementedError as error:
            raise tmt.utils.GeneralError(
                f"Export format '{format}' not supported for {cls.__name__.lower()} collection."
            ) from error


class ExportPlugin(abc.ABC):
    """
    Base class for plugins providing metadata export functionality
    """

    @classmethod
    @abc.abstractmethod
    def export_fmfid_collection(cls, fmf_ids: list['tmt.base.FmfId'], **kwargs: Any) -> str:
        """
        Export collection of fmf ids
        """

        raise NotImplementedError

    @classmethod
    @abc.abstractmethod
    def export_test_collection(
        cls,
        tests: list['tmt.base.Test'],
        keys: Optional[list[str]] = None,
        **kwargs: Any,
    ) -> str:
        """
        Export collection of tests
        """

        raise NotImplementedError

    @classmethod
    @abc.abstractmethod
    def export_plan_collection(
        cls,
        plans: list['tmt.base.Plan'],
        keys: Optional[list[str]] = None,
        **kwargs: Any,
    ) -> str:
        """
        Export collection of plans
        """

        raise NotImplementedError

    @classmethod
    @abc.abstractmethod
    def export_story_collection(
        cls,
        stories: list['tmt.base.Story'],
        keys: Optional[list[str]] = None,
        **kwargs: Any,
    ) -> str:
        """
        Export collection of stories
        """

        raise NotImplementedError


# It's tempting to make this the default implementation of `ExporterPlugin` class,
# but that would mean the `ExportPlugin` would suddenly not raise `NotImplementedError`
# in methods where the export is not supported by a child class. That does not
# feel right, therefore the "simple export plugin" class of plugins has its own
# dedicated base.


class TrivialExporter(ExportPlugin):
    """
    A helper base class for exporters with trivial export procedure.

    Child classes need to implement a single method that performs a conversion
    of a single collection item, and that's all. It is good enough for formats
    like ``dict`` or ``YAML`` as they do not require any other input than the
    data to convert.
    """

    @classmethod
    @abc.abstractmethod
    def _export(cls, data: _RawExported) -> str:
        """
        Perform the actual conversion of internal data package to desired format.

        The method is left for child classes to implement, all other public
        methods call this method to perform the conversion for each collection
        item.

        :param data: data package to export.
        :returns: string representation of the given data.
        """

        raise NotImplementedError

    @classmethod
    def export_fmfid_collection(
        cls,
        fmf_ids: list['tmt.base.FmfId'],
        keys: Optional[list[str]] = None,
        **kwargs: Any,
    ) -> str:
        # Special case: fmf id export shall not display `ref` if it is equal
        # to the default branch.
        exported_fmf_ids: list[tmt.base._RawFmfId] = []

        for fmf_id in fmf_ids:
            exported = fmf_id._export(keys=keys)

            if fmf_id.default_branch and fmf_id.ref == fmf_id.default_branch:
                exported.pop('ref')

            exported_fmf_ids.append(cast(tmt.base._RawFmfId, exported))

        return cls._export(cast(list[_RawExportedInstance], exported_fmf_ids))

    @classmethod
    def export_test_collection(
        cls,
        tests: list['tmt.base.Test'],
        keys: Optional[list[str]] = None,
        **kwargs: Any,
    ) -> str:
        return cls._export([test._export(keys=keys) for test in tests])

    @classmethod
    def export_plan_collection(
        cls,
        plans: list['tmt.base.Plan'],
        keys: Optional[list[str]] = None,
        **kwargs: Any,
    ) -> str:
        return cls._export([plan._export(keys=keys) for plan in plans])

    @classmethod
    def export_story_collection(
        cls,
        stories: list['tmt.base.Story'],
        keys: Optional[list[str]] = None,
        **kwargs: Any,
    ) -> str:
        return cls._export([story._export(keys=keys) for story in stories])


@container
class TestSection:
    """
    A container for test section data
    """

    name: str
    steps: list[str] = simple_field(default_factory=list)
    expects: list[str] = simple_field(default_factory=list)


def get_bz_instance() -> BugzillaInstance:
    """
    Import the bugzilla module and return BZ instance
    """

    try:
        import bugzilla
    except ImportError as error:
        raise tmt.utils.ConvertError(
            "Install 'tmt+test-convert' to link test to the bugzilla."
        ) from error

    try:
        bz_instance: BugzillaInstance = bugzilla.Bugzilla(url=BUGZILLA_XMLRPC_URL)
    except Exception as exc:
        log.debug(traceback.format_exc())
        raise tmt.utils.ConvertError("Couldn't initialize the Bugzilla client.") from exc

    if not bz_instance.logged_in:
        raise tmt.utils.ConvertError(
            "Not logged to Bugzilla, check 'man bugzilla' section "
            "'AUTHENTICATION CACHE AND API KEYS'."
        )
    return bz_instance


def bz_set_coverage(bug_ids: list[int], case_id: str, tracker_id: int) -> None:
    """
    Set coverage in Bugzilla
    """

    bz_instance = get_bz_instance()

    overall_pass = True
    no_email = 1  # Do not send emails about the change
    get_bz_dict = {
        'ids': bug_ids,
        'include_fields': ['id', 'external_bugs', 'flags'],
    }
    bugs_data = bz_instance._proxy.Bug.get(get_bz_dict)
    for bug in bugs_data['bugs']:
        # Process flag (might fail for some types)
        bug_id = bug['id']
        if 'qe_test_coverage+' not in {x['name'] + x['status'] for x in bug['flags']}:
            try:
                bz_instance._proxy.Flag.update(
                    {
                        'ids': [bug_id],
                        'nomail': no_email,
                        'updates': [{'name': 'qe_test_coverage', 'status': '+'}],
                    }
                )
            except xmlrpc.client.Fault as err:
                # TODO: Fix missing overall_result = False, breaks tests
                # if bug used for testing is not changed
                # BZ#1925518 can't have qe_test_coverage flag
                log.debug(f"Update flag failed: {err}")
                echo(style(f"Failed to set qe_test_coverage+ flag for BZ#{bug_id}", fg='red'))
        # Process external tracker - should succeed
        current = {
            b['ext_bz_bug_id'] for b in bug['external_bugs'] if b['ext_bz_id'] == tracker_id
        }
        if case_id not in current:
            query = {
                'bug_ids': [bug_id],
                'nomail': no_email,
                'external_bugs': [
                    {
                        'ext_type_id': tracker_id,
                        'ext_bz_bug_id': case_id,
                        'ext_description': '',
                    }
                ],
            }
            try:
                bz_instance._proxy.ExternalBugs.add_external_bug(query)
            except Exception as err:
                log.debug(f"Link case failed: {err}")
                echo(style(f"Failed to link to BZ#{bug_id}", fg='red'))
                overall_pass = False
    if not overall_pass:
        raise tmt.utils.ConvertError("Failed to link the case to bugs.")

    echo(
        style(
            "Linked to Bugzilla: {}.".format(" ".join([f"BZ#{bz_id}" for bz_id in bug_ids])),
            fg='magenta',
        )
    )


def check_md_file_respects_spec(md_path: Path) -> list[str]:
    """
    Check that the file respects manual test specification

    Return list of warnings, empty list if no problems found.
    """

    import tmt.base

    def get_heading_section(heading: str) -> Optional[str]:
        """Determine the section type for a heading."""
<<<<<<< HEAD
        for section, patterns in tmt.base.SECTIONS_HEADINGS.items():
            for pattern in patterns:
                if pattern.match(heading):
=======
        for section, allowed_values in tmt.base.SECTIONS_HEADINGS.items():
            for value in allowed_values:
                # FIXME: Compiled regex at runtime
                if value.startswith('<h') and '.*' in value:
                    pattern = re.compile(value)
                    if pattern.match(heading):
                        return section
                elif heading == value:
>>>>>>> 2af4aafd
                    return section
        return None

    # Extract headings
    md_to_html = tmt.utils.markdown_to_html(md_path)
    headings = [
        (int(match.group('level')), match.group('title'))
        for match in HEADING_PATTERN.finditer(md_to_html)
    ]
    warnings = []
    test_sections: list[TestSection] = []
    current_test: Optional[TestSection] = None

    for level, heading in headings:
        section_type = get_heading_section(heading)

<<<<<<< HEAD
        # Start new test section on h1 heading
        if level == 1:
            if current_test:
                test_sections.append(current_test)

=======
        # Ignore unknown headings
        if not section_type:
            warnings.append(f'unknown html heading "{heading}" is used')

        # Start new test section on h1 heading
        if level == 1:
>>>>>>> 2af4aafd
            current_test = TestSection(name=heading) if section_type == "Test" else None
            if current_test:
                test_sections.append(current_test)
            continue

        # Inside an open test section
        if current_test:
            if section_type == "Step":
                current_test.steps.append(heading)
            elif section_type == "Expect":
                current_test.expects.append(heading)
            else:
                warnings.append(
                    f'Heading "{heading}" isn\'t expected in the section "{current_test.name}"'
                )
        # Outside test section — detect orphan Step/Expect
        elif section_type in {"Step", "Expect"}:
            warnings.append(
<<<<<<< HEAD
                f'Heading "{heading}" from "{section_type}" is used outside of Test sections'
=======
                f'Heading "{heading}" from the section "{section_type}" is '
                f'used outside of Test sections.'
>>>>>>> 2af4aafd
            )

    # At least one test section must exist
    if not test_sections:
        warnings.append('"Test" section doesn\'t exist in the Markdown file')
        return warnings

    # # Step isn't in pair with # Expect
    for test in test_sections:
        steps_count = len(test.steps)
        expects_count = len(test.expects)
        if steps_count != expects_count:
            warnings.append(
                f'The number of headings from the section "Step" - {steps_count}'
                f' doesn\'t equal to the number of headings from the section'
                f' "Expect" - {expects_count} in the test section "{test.name}"'
            )

    return warnings<|MERGE_RESOLUTION|>--- conflicted
+++ resolved
@@ -447,20 +447,9 @@
 
     def get_heading_section(heading: str) -> Optional[str]:
         """Determine the section type for a heading."""
-<<<<<<< HEAD
         for section, patterns in tmt.base.SECTIONS_HEADINGS.items():
             for pattern in patterns:
                 if pattern.match(heading):
-=======
-        for section, allowed_values in tmt.base.SECTIONS_HEADINGS.items():
-            for value in allowed_values:
-                # FIXME: Compiled regex at runtime
-                if value.startswith('<h') and '.*' in value:
-                    pattern = re.compile(value)
-                    if pattern.match(heading):
-                        return section
-                elif heading == value:
->>>>>>> 2af4aafd
                     return section
         return None
 
@@ -477,20 +466,12 @@
     for level, heading in headings:
         section_type = get_heading_section(heading)
 
-<<<<<<< HEAD
-        # Start new test section on h1 heading
-        if level == 1:
-            if current_test:
-                test_sections.append(current_test)
-
-=======
         # Ignore unknown headings
         if not section_type:
             warnings.append(f'unknown html heading "{heading}" is used')
 
         # Start new test section on h1 heading
         if level == 1:
->>>>>>> 2af4aafd
             current_test = TestSection(name=heading) if section_type == "Test" else None
             if current_test:
                 test_sections.append(current_test)
@@ -509,12 +490,8 @@
         # Outside test section — detect orphan Step/Expect
         elif section_type in {"Step", "Expect"}:
             warnings.append(
-<<<<<<< HEAD
-                f'Heading "{heading}" from "{section_type}" is used outside of Test sections'
-=======
                 f'Heading "{heading}" from the section "{section_type}" is '
                 f'used outside of Test sections.'
->>>>>>> 2af4aafd
             )
 
     # At least one test section must exist
