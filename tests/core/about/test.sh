--- conflicted
+++ resolved
@@ -8,11 +8,7 @@
 export.test: dict json nitrate polarion template yaml
 package_managers: apk apt bootc dnf dnf5 mock-dnf mock-dnf5 mock-yum rpm-ostree yum
 plan_shapers: max-tests repeat
-<<<<<<< HEAD
-prepare.artifact.providers: brew.build brew.nvr brew.task file koji.build koji.nvr koji.task repository
-=======
-prepare.artifact.providers: brew brew.build brew.nvr brew.task file koji koji.build koji.nvr koji.task repository-url
->>>>>>> 711e7e9e
+prepare.artifact.providers: brew.build brew.nvr brew.task file koji.build koji.nvr koji.task repository-url
 prepare.feature: crb epel fips profile
 step.cleanup: tmt
 step.discover: fmf shell
