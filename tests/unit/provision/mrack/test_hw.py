--- conflicted
+++ resolved
@@ -12,11 +12,8 @@
     _parse_hostname,
     _parse_location,
     _parse_memory,
-<<<<<<< HEAD
+    _parse_system,
     _parse_tpm,
-=======
-    _parse_system,
->>>>>>> 7a3f34f2
     _parse_virtualization,
     _parse_zcrypt,
     )
@@ -736,7 +733,6 @@
         }
 
 
-<<<<<<< HEAD
 def test_tpm_version(root_logger: Logger) -> None:
     result = _CONSTRAINT_TRANSFORMERS['tpm.version'](
         _parse_tpm({'version': '2.0'}), root_logger)
@@ -757,7 +753,10 @@
             '_key': 'TPM',
             '_op': '!=',
             '_value': '2.0'
-=======
+            }
+        }
+
+
 def test_system_numa_nodes(root_logger: Logger) -> None:
     result = _CONSTRAINT_TRANSFORMERS['system.numa_nodes'](
         _parse_system({'numa-nodes': '2'}), root_logger)
@@ -768,6 +767,5 @@
                 '_op': '==',
                 '_value': '2'
                 }
->>>>>>> 7a3f34f2
             }
         }